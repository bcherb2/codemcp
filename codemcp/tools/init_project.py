--- conflicted
+++ resolved
@@ -401,11 +401,7 @@
 ## Summary
 
 Args:
-<<<<<<< HEAD
-    subtool: The subtool to execute (ReadFile, WriteFile, EditFile, LS, InitProject, UserPrompt, RunCommand, Think)
-=======
     subtool: The subtool to execute (ReadFile, WriteFile, EditFile, LS, InitProject, UserPrompt, RunCommand, RM, Think)
->>>>>>> 149b5ec5
     path: The path to the file or directory to operate on
     content: Content for WriteFile subtool
     old_string: String to replace for EditFile subtool
